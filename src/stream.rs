use crate::prelude::*;

pub struct InputStream {
    crate values: BoxStream<'static, Tagged<Value>>,
}

impl InputStream {
    pub fn into_vec(self) -> impl Future<Output = Vec<Tagged<Value>>> {
        self.values.collect()
    }

<<<<<<< HEAD
    pub fn drain_vec(&mut self) -> impl Future<Output = Vec<Spanned<Value>>> {
        let mut values: BoxStream<'static, Spanned<Value>> = VecDeque::new().boxed();
        std::mem::swap(&mut values, &mut self.values);

        values.collect()
    }

    pub fn from_stream(input: impl Stream<Item = Spanned<Value>> + Send + 'static) -> InputStream {
=======
    pub fn from_stream(input: impl Stream<Item = Tagged<Value>> + Send + 'static) -> InputStream {
>>>>>>> 600f0f3a
        InputStream {
            values: input.boxed(),
        }
    }
}

impl From<BoxStream<'static, Tagged<Value>>> for InputStream {
    fn from(input: BoxStream<'static, Tagged<Value>>) -> InputStream {
        InputStream { values: input }
    }
}

impl From<VecDeque<Tagged<Value>>> for InputStream {
    fn from(input: VecDeque<Tagged<Value>>) -> InputStream {
        InputStream {
            values: input.boxed(),
        }
    }
}

impl From<Vec<Tagged<Value>>> for InputStream {
    fn from(input: Vec<Tagged<Value>>) -> InputStream {
        let mut list = VecDeque::default();
        list.extend(input);

        InputStream {
            values: list.boxed(),
        }
    }
}

pub struct OutputStream {
    crate values: BoxStream<'static, ReturnValue>,
}

impl OutputStream {
    pub fn new(values: impl Stream<Item = ReturnValue> + Send + 'static) -> OutputStream {
        OutputStream {
            values: values.boxed(),
        }
    }

    pub fn empty() -> OutputStream {
        let v: VecDeque<ReturnValue> = VecDeque::new();
        v.into()
    }

<<<<<<< HEAD
    pub fn one(item: impl Into<ReturnValue>) -> OutputStream {
        let mut v: VecDeque<ReturnValue> = VecDeque::new();
        v.push_back(item.into());
        v.into()
    }

    pub fn from_input(input: impl Stream<Item = Spanned<Value>> + Send + 'static) -> OutputStream {
=======
    pub fn from_input(input: impl Stream<Item = Tagged<Value>> + Send + 'static) -> OutputStream {
>>>>>>> 600f0f3a
        OutputStream {
            values: input.map(ReturnSuccess::value).boxed(),
        }
    }
}

impl Stream for OutputStream {
    type Item = ReturnValue;

    fn poll_next(
        mut self: std::pin::Pin<&mut Self>,
        cx: &mut std::task::Context<'_>,
    ) -> core::task::Poll<Option<Self::Item>> {
        Stream::poll_next(std::pin::Pin::new(&mut self.values), cx)
    }
}

impl From<InputStream> for OutputStream {
    fn from(input: InputStream) -> OutputStream {
        OutputStream {
            values: input.values.map(ReturnSuccess::value).boxed(),
        }
    }
}

impl From<BoxStream<'static, Tagged<Value>>> for OutputStream {
    fn from(input: BoxStream<'static, Tagged<Value>>) -> OutputStream {
        OutputStream {
            values: input.map(ReturnSuccess::value).boxed(),
        }
    }
}

impl From<BoxStream<'static, ReturnValue>> for OutputStream {
    fn from(input: BoxStream<'static, ReturnValue>) -> OutputStream {
        OutputStream { values: input }
    }
}

impl From<VecDeque<ReturnValue>> for OutputStream {
    fn from(input: VecDeque<ReturnValue>) -> OutputStream {
        OutputStream {
            values: input.boxed(),
        }
    }
}

impl From<VecDeque<Tagged<Value>>> for OutputStream {
    fn from(input: VecDeque<Tagged<Value>>) -> OutputStream {
        OutputStream {
            values: input
                .into_iter()
                .map(|i| ReturnSuccess::value(i))
                .collect::<VecDeque<ReturnValue>>()
                .boxed(),
        }
    }
}

impl From<Vec<ReturnValue>> for OutputStream {
    fn from(input: Vec<ReturnValue>) -> OutputStream {
        let mut list = VecDeque::default();
        list.extend(input);

        OutputStream {
            values: list.boxed(),
        }
    }
}

impl From<Vec<Tagged<Value>>> for OutputStream {
    fn from(input: Vec<Tagged<Value>>) -> OutputStream {
        let mut list = VecDeque::default();
        list.extend(input.into_iter().map(ReturnSuccess::value));

        OutputStream {
            values: list.boxed(),
        }
    }
}<|MERGE_RESOLUTION|>--- conflicted
+++ resolved
@@ -9,18 +9,14 @@
         self.values.collect()
     }
 
-<<<<<<< HEAD
-    pub fn drain_vec(&mut self) -> impl Future<Output = Vec<Spanned<Value>>> {
-        let mut values: BoxStream<'static, Spanned<Value>> = VecDeque::new().boxed();
+    pub fn drain_vec(&mut self) -> impl Future<Output = Vec<Tagged<Value>>> {
+        let mut values: BoxStream<'static, Tagged<Value>> = VecDeque::new().boxed();
         std::mem::swap(&mut values, &mut self.values);
 
         values.collect()
     }
 
-    pub fn from_stream(input: impl Stream<Item = Spanned<Value>> + Send + 'static) -> InputStream {
-=======
     pub fn from_stream(input: impl Stream<Item = Tagged<Value>> + Send + 'static) -> InputStream {
->>>>>>> 600f0f3a
         InputStream {
             values: input.boxed(),
         }
@@ -68,17 +64,13 @@
         v.into()
     }
 
-<<<<<<< HEAD
     pub fn one(item: impl Into<ReturnValue>) -> OutputStream {
         let mut v: VecDeque<ReturnValue> = VecDeque::new();
         v.push_back(item.into());
         v.into()
     }
 
-    pub fn from_input(input: impl Stream<Item = Spanned<Value>> + Send + 'static) -> OutputStream {
-=======
     pub fn from_input(input: impl Stream<Item = Tagged<Value>> + Send + 'static) -> OutputStream {
->>>>>>> 600f0f3a
         OutputStream {
             values: input.map(ReturnSuccess::value).boxed(),
         }
